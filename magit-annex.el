;;; magit-annex.el --- Use git annex within magit

;; Copyright (C) 2013 Kyle Meyer <kyle@kyleam.com>

;; Author: Kyle Meyer <kyle@kyleam.com>
;;         Rémi Vanicat <vanicat@debian.org>
;; URL: https://github.com/kyleam/magit-annex
;; Keywords: magit git-annex
;; Version: 0.10.0
;; Package-Requires: ((cl-lib "0.3") (magit "1.2.0"))

;; This program is free software; you can redistribute it and/or modify
;; it under the terms of the GNU General Public License as published by
;; the Free Software Foundation; either version 3, or (at your option)
;; any later version.
;;
;; This program is distributed in the hope that it will be useful,
;; but WITHOUT ANY WARRANTY; without even the implied warranty of
;; MERCHANTABILITY or FITNESS FOR A PARTICULAR PURPOSE.  See the
;; GNU General Public License for more details.
;;
;; You should have received a copy of the GNU General Public License
;; along with GNU Emacs.  If not, see <http://www.gnu.org/licenses/>.

;;; Commentary:
;;
;; magit-annex adds a few git annex operations to the magit interface.
;; Most features are present under the annex popup menu, which is bound
;; to "@". This key was chosen as a leading key mostly to be consistent
;; with John Wiegley's git-annex.el (which provides a dired interface to
;; git annex) [1].
;;
;; Adding files:
;;   @a   Add a file in the status buffer to annex.
;;        Behaves similarly to staging a file with 's'.
;;   @A   Add all untracked files and unstaged changes to annex.
;;        Behaves similarly to staging all files with 'S'.
;;
;; Managing file content:
;;   @fu   Unlock a file.
;;   @fl   Lock a file.
;;   @fg   Get a file.
;;   @fd   Drop a file.
;;   @fc   Copy a file.
;;   @fm   Move a file.
;;
;;   @eg   Get all files.
;;   @ed   Drop all files.
;;   @ec   Copy all files.
;;   @em   Move all files.
;;
;; Updating git annex:
;;   @m   Run `git annex merge'.
;;   @Pg  Push git annex branch.
;;   @Pb  Push current and git annex branch.
;;   @y   Run `git annex sync'.
;;
;; Enable magit-annex for all repos using `magit-mode-hook'.
;;
;;   (add-hook 'magit-mode-hook 'turn-on-magit-annex)
;;
;;
;; [1] https://github.com/jwiegley/git-annex-el

;;; Code:

(require 'cl-lib)
(require 'magit)
(require 'magit-popup)


;;; Variables

(defgroup magit-annex nil
  "Use git annex within magit"
  :prefix "magit-annex"
  :group 'magit)

(defcustom magit-annex-add-all-confirm t
  "Whether to require confirmation before adding all changes to annex"
  :group 'magit-annex
  :type 'boolean)

(defcustom magit-annex-standard-options nil
  "Call git annex with these options.
These are placed after \"annex\" in the call, whereas values from
`magit-git-standard-options' are placed after \"git\"."
  :group 'magit-annex
  :type '(repeat string))

(defcustom magit-annex-limit-file-choices t
  "Limit choices for file commands based on state of repo.
For example, if locking a file, limit choices to unlocked files."
  :group 'magit-annex
  :type 'boolean)


;;; Popups

<<<<<<< HEAD
(magit-define-popup magit-annex-popup
  "Popup console for git annex commands."
  'magit-popups
  :man-page "git-annex"
  :actions  '((?a "Add" magit-annex-add)
              (?@ "Add" magit-annex-add)
              (?A "Add all" magit-annex-add-all)
              (?f "Action on file" magit-annex-file-action-popup)
              (?e "Action on every file" magit-annex-all-action-popup)
              (?G "Get all (auto)" magit-annex-get-all-auto)
              (?y "Sync" magit-annex-sync-popup)
              (?m "Merge" magit-annex-merge)
              (?P "Pushing" magit-annex-pushing-popup)
              (?: "Annex subcommand (from pwd)" magit-annex-command)
              (?! "Running" magit-annex-run-popup)))

(magit-define-popup magit-annex-file-action-popup
  "Popup console for git annex file commands."
  'magit-annex-popups
  :man-page "git-annex"
  :actions  '((?g "Get file" magit-annex-get-file)
              (?d "Drop file" magit-annex-drop-file)
              (?c "Copy file" magit-annex-copy-file)
              (?m "Move file" magit-annex-move-file)
              (?l "Lock file" magit-annex-lock-file)
              (?u "Unlock file" magit-annex-unlock-file))
  :switches '((?f "Fast" "--fast")
              (?F "Force" "--force")
              (?a "auto" "--auto"))
  :options  '((?t "To remote" "--to=" magit-read-remote)
              (?f "From remote" "--from=" magit-read-remote)
              (?n "Number of copies" "--numcopies=" read-from-minibuffer)))

(magit-define-popup magit-annex-all-action-popup
  "Popup console for git annex content commands for all files."
  'magit-annex-popups
  :man-page "git-annex"
  :actions  '((?g "Get" magit-annex-get-all)
              (?d "Drop" magit-annex-drop-all)
              (?c "Copy" magit-annex-copy-all)
              (?m "Move" magit-annex-move-all))
  :switches '((?f "Fast" "--fast")
              (?F "Force" "--force")
              (?a "auto" "--auto"))
  :options  '((?t "To remote" "--to=" magit-read-remote)
              (?f "From remote" "--from=" magit-read-remote)
              (?n "Number of copies" "--numcopies=" read-from-minibuffer))
  :default-arguments '("--auto"))

(magit-define-popup magit-annex-sync-popup
  "Popup console for git annex sync."
  'magit-annex-popups
  :man-page "git-annex"
  :actions  '((?y "Sync" magit-annex-sync)
              (?r "Sync remote" magit-annex-sync-remote))
  :switches '((?c "Content" "--content")
              (?f "Fast" "--fast")
              (?F "Force" "--force")))

(magit-define-popup magit-annex-pushing-popup
  "Popup console for git annex pushing."
  'magit-annex-popups
  :man-page "git-annex"
  :actions  '((?g "Push git annex" magit-annex-push)
              (?b "Push current and git annex" magit-annex-push-both))
  :switches '((?f "Force" "--force")
              (?h "Disable hooks" "--no-verify")
              (?d "Dry run" "-n")
              (?u "Set upstream" "-u")))

(magit-define-popup magit-annex-run-popup
  "Popup console for running git annex commands."
  'magit-annex-popups
  :man-page "git-annex"
  :actions '((?! "Annex subcommand (from root)" magit-annex-command-topdir)
             (?: "Annex subcommand (from pwd)" magit-annex-command)))
=======
(defvar magit-annex-key-mode-group-dispatch
  '(annex-dispatch
    (man-page "git-annex")
    (actions
     ("a" "Add" magit-annex-add)
     ("@" "Add" magit-annex-add)
     ("A" "Add all" magit-annex-add-all)
     ("f" "Action on file" magit-key-mode-popup-annex-file-action)
     ("e" "Action on every file" magit-key-mode-popup-annex-all-action)
     ("G" "Get all (auto)" magit-annex-get-all-auto)
     ("y" "Sync" magit-key-mode-popup-annex-syncing)
     ("m" "Merge" magit-annex-merge)
     ("P" "Pushing" magit-key-mode-popup-annex-pushing)
     (":" "Annex subcommand (from pwd)" magit-annex-command)
     ("!" "Running" magit-key-mode-popup-annex-running))))
(add-to-list 'magit-key-mode-groups magit-annex-key-mode-group-dispatch)
(magit-key-mode-generate 'annex-dispatch)

(define-key magit-mode-map "@" 'magit-key-mode-popup-annex-dispatch)
(magit-key-mode-insert-action 'dispatch
                              "@" "Annex" 'magit-key-mode-popup-annex-dispatch)

(defvar magit-annex-key-mode-group-file-action
  '(annex-file-action
    (man-page "git-annex")
    (actions
     ("u" "Unlock file" magit-annex-unlock-file)
     ("l" "Lock file" magit-annex-lock-file)
     ("g" "Get file" magit-annex-get-file)
     ("d" "Drop file" magit-annex-drop-file)
     ("c" "Copy file" magit-annex-copy-file)
     ("m" "Move file" magit-annex-move-file))
    (switches
     ("-f" "Fast" "--fast")
     ("-F" "Force" "--force")
     ("-a" "Auto" "--auto"))
    (arguments
     ("=t" "To remote" "--to=" magit-read-remote)
     ("=f" "From remote" "--from=" magit-read-remote)
     ("=n" "Number of copies" "--numcopies=" read-from-minibuffer))))
(add-to-list 'magit-key-mode-groups magit-annex-key-mode-group-file-action)
(magit-key-mode-generate 'annex-file-action)

(defvar magit-annex-key-mode-group-all-action
  '(annex-all-action
    (man-page "git-annex")
    (actions
     ("g" "Get all" magit-annex-get-all)
     ("d" "Drop all" magit-annex-drop-all)
     ("c" "Copy all" magit-annex-copy-all)
     ("m" "Move all" magit-annex-move-all))
    (switches
     ("-f" "Fast" "--fast")
     ("-F" "Force" "--force")
     ("-a" "Auto" "--auto"))
    (arguments
     ("=t" "To remote" "--to=" magit-read-remote)
     ("=f" "From remote" "--from=" magit-read-remote)
     ("=n" "Number of copies" "--numcopies=" read-from-minibuffer))))
(add-to-list 'magit-key-mode-groups magit-annex-key-mode-group-all-action)
(magit-key-mode-generate 'annex-all-action)

(defvar magit-annex-key-mode-group-syncing
  '(annex-syncing
    (man-page "git-annex")
    (actions
     ("y" "Sync" magit-annex-sync)
     ("r" "Sync remote" magit-annex-sync-remote))
    (switches
     ("-c" "Content" "--content")
     ("-f" "Fast" "--fast")
     ("-F" "Force" "--force"))))
(add-to-list 'magit-key-mode-groups magit-annex-key-mode-group-syncing)
(magit-key-mode-generate 'annex-syncing)

(defvar magit-annex-key-mode-group-pushing
  '(annex-pushing
    (man-page "git-annex")
    (actions
     ("g" "Push git annex" magit-annex-push)
     ("b" "Push current and git annex" magit-annex-push-both))
    (switches
     ("-f" "Force" "--force")
     ("-d" "Dry run" "-n")
     ("-u" "Set upstream" "-u"))))
(add-to-list 'magit-key-mode-groups magit-annex-key-mode-group-pushing)
(magit-key-mode-generate 'annex-pushing)

(defvar magit-annex-key-mode-group-running
  '(annex-running
    (man-page "git-annex")
    (actions
     (":" "Annex subcommand (from pwd)" magit-annex-command)
     ("!" "Annex subcommand (from root)" magit-annex-command-topdir))))
(add-to-list 'magit-key-mode-groups magit-annex-key-mode-group-running)
(magit-key-mode-generate 'annex-running)
>>>>>>> 9b30c959


;;; Process calls

(defun magit-annex-run (&rest args)
  (apply #'magit-run-git "annex"
         (append magit-annex-standard-options args)))

(defun magit-annex-run-async (&rest args)
  (apply #'magit-run-git-async "annex"
         (append magit-annex-standard-options args)))

(defun magit-annex-command ()
  "Execute a git annex subcommand asynchronously, displaying the output.
With a prefix argument, run git annex from repository root."
  (interactive)
  (let ((args (magit-annex-command-read-args)))
    (apply #'magit-git-command args)))

(defun magit-annex-command-topdir ()
  "Execute a git annex subcommand asynchronously, displaying the output.
Run git annex in the root of the current repository."
  (interactive)
  (let ((args (magit-annex-command-read-args t)))
    (apply #'magit-git-command args)))

(defun magit-annex-command-read-args (&optional root)
  ;; Modified from `magit-git-command-read-args'.
  (let ((dir (if (or root current-prefix-arg)
                 (or (magit-get-top-dir)
                     (user-error "Not inside a Git repository"))
               default-directory)))
    (list (concat "annex " (read-string (format "Git annex subcommand (in %s): "
                                                (abbreviate-file-name dir))
                                        nil 'magit-git-command-history))
          dir)))


;;; Annexing

(defun magit-annex-add (&optional file)
  "Add the item at point to annex.
With a prefix argument, prompt for a file.
\('git annex add')"
  ;; Modified from `magit-stage'.
  (interactive
   (when current-prefix-arg
     (list (file-relative-name
            (read-file-name "File to add to annex: " nil nil t)
                               (magit-get-top-dir)))))
  (if file
      (magit-annex-run "add" file)
    (magit-section-action stage (value)
      ([file untracked]
       (magit-annex-run "add"
                      (if (use-region-p)
                          (magit-section-region-siblings #'magit-section-value)
                        value)))
      (untracked
       (magit-annex-run "add" (magit-git-lines "ls-files" "--other"
                                               "--exclude-standard")))
      (unstaged
       (magit-annex-add-all))
      ([* staged]
       (error "Already added to annex")))))

(defun magit-annex-add-all ()
  "Add all remaining changes in tracked files to staging area.
\('git annex add .')"
  ;; Modified from `magit-stage-all'.
  (interactive)
  (when (or (not magit-annex-add-all-confirm)
            (not (magit-anything-staged-p))
            (yes-or-no-p "Add all changes to annex?"))
    (magit-annex-run "add" ".")))


;;; Updating

(defun magit-annex-sync ()
  "Sync git-annex.
\('git annex sync')"
  (interactive)
  (magit-annex-run-async "sync" magit-current-popup-args))

(defun magit-annex-sync-remote (remote)
  "Sync git-annex with REMOTE.
\('git annex sync REMOTE')"
  (interactive (list (magit-read-remote "Remote")))
  (magit-annex-run-async "sync" magit-current-popup-args remote))

(defun magit-annex-merge ()
  "Merge git annex.
\('git annex merge')"
  (interactive)
  (magit-annex-run "merge"))

(defun magit-annex-push (arg)
  "Push git annex branch to a remote repository.
This behaves similarly to `magit-push' but always pushes the
branch \"git-annex\"."
  ;; Modified from `magit-push-tags' and `magit-push'.
  (interactive "P")
  (let* ((branch  "git-annex")
         (auto-remote (magit-get-remote branch))
         (used-remote (if (or arg (not auto-remote))
                          (magit-read-remote
                           (format "Push %s to remote" branch) auto-remote)
                        auto-remote)))
    (cond
     ((equal auto-remote used-remote))
     ((member "-u" magit-current-popup-args))
     ((>= (prefix-numeric-value arg) 16)
      (and (yes-or-no-p "Set upstream while pushing? ")
           (setq magit-current-popup-args
                 (cons "-u" magit-current-popup-args))))
     ((eq magit-set-upstream-on-push 'refuse)
      (error "Not pushing since no upstream has been set."))
     ((or (eq magit-set-upstream-on-push 'dontask)
          (and (eq magit-set-upstream-on-push t)
               (yes-or-no-p "Set upstream while pushing? ")))
      (setq magit-current-popup-args (cons "-u" magit-current-popup-args))))
    (magit-run-git-async "push" "-v"
                         used-remote branch magit-current-popup-args)))

(defun magit-annex-push-both (arg)
  "Push current branch and git annex branch to a remote repository."
  (interactive "P")
  (magit-push arg)
  (magit-process-wait)
  (magit-annex-push arg))


;;; Managing content

(defun magit-annex-get-all-auto ()
  "run git annex get --auto to get all needed files"
  (interactive)
  (magit-annex-run-async "get" "--auto"))

(defmacro magit-annex-all-action (command)
  `(defun ,(intern (concat "magit-annex-" command "-all")) ()
     (interactive)
     (magit-annex-run-async ,command magit-current-popup-args)))

(magit-annex-all-action "get")
(magit-annex-all-action "drop")
(magit-annex-all-action "move")
(magit-annex-all-action "copy")

(defmacro magit-annex-all-content-action (command)
  `(defun ,(intern (concat "magit-annex-" command "-all")) ()
     (interactive)
     (magit-annex-run-async ,command magit-current-popup-args)))

(magit-annex-all-content-action "get")
(magit-annex-all-content-action "drop")
(magit-annex-all-content-action "move")
(magit-annex-all-content-action "copy")

(defmacro magit-annex-file-action (command file-read-func)
  `(defun ,(intern (concat "magit-annex-" command "-file")) (file)
     (interactive (list (funcall ,file-read-func
                                 ,(format "File to %s" command))))
     (setq file (expand-file-name file))
     (let ((default-directory (file-name-directory file)))
       (magit-annex-run-async ,command
                              magit-current-popup-args
                              (file-name-nondirectory file)))))

(magit-annex-file-action "get" 'magit-annex-read-absent-file)
(magit-annex-file-action "drop" 'magit-annex-read-present-file-unless-from)
(magit-annex-file-action "copy" 'magit-annex-read-present-file-unless-from)
(magit-annex-file-action "move" 'magit-annex-read-present-file-unless-from)
(magit-annex-file-action "unlock" 'magit-annex-read-present-file)
(magit-annex-file-action "lock" 'magit-annex-read-unlocked-file)

(defun magit-annex-read-annex-file (prompt)
  (magit-annex-completing-file-read prompt 'magit-annex-files))

(defun magit-annex-read-present-file (prompt)
  (magit-annex-completing-file-read prompt 'magit-annex-present-files))

(defun magit-annex-read-present-file-unless-from (prompt)
  (magit-annex-completing-file-read prompt 'magit-annex-present-files t))

(defun magit-annex-read-absent-file (prompt)
  (magit-annex-completing-file-read prompt 'magit-annex-absent-files))

(defun magit-annex-read-unlocked-file (prompt)
  (magit-annex-completing-file-read prompt 'magit-annex-unlocked-files))

(defun magit-annex-completing-file-read (prompt collector &optional no-from)
  "Read an annex file name.
If `magit-annex-limit-file-choices' is non-nil,
`magit-completing-read' will be called with PROMPT and the result
of the function COLLECTOR. Otherwise, `read-file-name' will be
called with PROMPT.

PROMPT should not contain a colon and trailing space because
`magit-completing-read' appends these. If PROMPT is passed to
`read-file-name', these will be added.

A non-nil value for NO-FROM indicates that all annex files should
be used, instead of the results from COLLECTOR, if the \"--from\"
argument is used. This is appropriate for commands like \"drop\",
where \"--from\" specifies to operate on a remote, making the
local state of the annex files irrelevant."
  (let ((non-magit-prompt (concat prompt ": ")))
    (if (not magit-annex-limit-file-choices)
        (read-file-name non-magit-prompt nil nil t)
      (let* ((collector
              (if (and no-from (magit-annex-from-in-options-p))
                  (function magit-annex-files)
                collector))
             (collection (funcall collector)))
        (magit-completing-read prompt collection)))))

(defun magit-annex-from-in-options-p ()
  (cl-some '(lambda (it) (string-match "--from=" it)) magit-current-popup-args))

(defun magit-annex-files ()
  (magit-git-lines "annex" "find" "--include" "*"))

(defun magit-annex-present-files ()
  (magit-git-lines "annex" "find"))

(defun magit-annex-absent-files ()
  (magit-git-lines "annex" "find" "--not" "--in=here"))

(defun magit-annex-unlocked-files ()
  (magit-git-lines "diff-files" "--diff-filter=T" "--name-only"))

;; Unused mode

(defun magit-annex-addunused ()
  "Add annex unused data back into the index."
  (interactive)
  (magit-section-action addunused (value)
    (unused-data
     (let ((dropped-num (if (use-region-p)
                            (mapcar #'car
                                    (magit-section-region-siblings #'magit-section-value))
                          (list (car value)))))
       (magit-annex-run "addunused" dropped-num)))))

(defun magit-annex-dropunused (&optional force)
  "Drop current unused data.

with prefix-arg it will force the drop"
  (interactive "P")
  (magit-section-action drop (value)
    (unused-data
     (let ((dropped-num (if (use-region-p)
                            (mapcar #'car
                                    (magit-section-region-siblings #'magit-section-value))
                          (list (car value)))))
       (magit-annex-run "dropunused" (if force
                                         (cons "--force" dropped-num)
                                       dropped-num))))
    (unused
     (magit-annex-run "dropunused" (if force
                                       (cons "--force" "all")
                                     "all")))))

(defcustom magit-annex-unused-sections-hook
  '(magit-annex-insert-unused-headers
    magit-insert-empty-line
    magit-annex-insert-unused-data)
  "Hook run to insert sections into the unused buffer."
  :group 'magit-modes
  :type 'hook)


(defvar magit-annex-unused-mode-map
  (let ((map (make-sparse-keymap)))
    (set-keymap-parent map magit-mode-map)
    (define-key map "s" #'magit-annex-addunused)
    (define-key map "k" #'magit-annex-dropunused)
    map)
  "Keymap for `magit-annex-unused-mode'.")

(define-derived-mode magit-annex-unused-mode magit-mode "Magit Annex Unused"
  "Mode for looking at unused data in annex.

\\<magit-annex-unused-mode-map>\
Type \\[magit-annex-dropunused] to drop data at point.
Type \\[magit-annex-addunused] to add the unused data back into the index.
\n\\{magit-annex-unused-mode-map}"
  :group 'magit-modes)

(defvar magit-annex-unused-buffer-name "*magit-annex-unused*"
  "Name of buffer used to display unused data in the annex store.")

;;;###autoload
(defun magit-annex-unused ()
  "Show unused annexed data."
  (interactive)
  (magit-mode-setup magit-annex-unused-buffer-name nil
                    #'magit-annex-unused-mode
                    #'magit-annex-refresh-unused-buffer))

(defun magit-annex-refresh-unused-buffer ()
  "Refresh the content of the unused buffer."
  (magit-insert-section (unused)
    (run-hooks 'magit-annex-unused-sections-hook)))

(defun magit-annex-insert-unused-headers ()
  "Insert the headers in the unused buffer."
  (magit-insert-status-headers))

(defun magit-annex-insert-unused-data ()
  "Insert unused data intor the current buffer."
  (magit-insert-section (unused)
    (magit-insert-heading "Unused data:")
    (magit-git-wash #'magit-annex-wash-unused
      "annex" "unused" magit-refresh-args)))

(defun magit-annex-wash-unused (&rest args)
  "Convert the output of git annex unused into magit section."
  (when (not (looking-at "unused .*
"))
    (error "check magit-process for error"))
  (delete-region (point) (match-end 0))
  (if (not (looking-at ".*Some annexed data is no longer used by any files:
 *NUMBER *KEY
"))
      (progn
        (delete-region (point-min) (point-max))
        (magit-insert "   nothing"))
    (progn
      (delete-region (point) (match-end 0))
      (magit-wash-sequence #'magit-annex-wash-unused-line))))

(defun magit-annex-wash-unused-line ()
  "Make a magit section from description of unused data."
  (when (looking-at " *\\([0-9]+\\) *\\(.*\\)$")
    (let ((num (match-string 1))
          (key (match-string 2)))
      (delete-region (match-beginning 0) (match-end 0))
      (magit-insert-section it (unused-data (cons num key))
        (magit-insert (format "   %-3s   %s" num key))
        (forward-line)))))


;;; Mode
;; Modified from `magit-topgit-mode'.

(defvar magit-annex-mode-map
  (let ((map (make-sparse-keymap)))
    (define-key map "@" 'magit-annex-popup)
    map))

(defvar magit-annex-mode-lighter " Annex")

;;;###autoload
(define-minor-mode magit-annex-mode
  "Git annex support for Magit."
  :lighter magit-annex-mode-lighter
  :keymap  magit-annex-mode-map
  (or (derived-mode-p 'magit-mode)
      (user-error "This mode only makes sense with Magit"))
  (cond
   (magit-annex-mode
    (magit-define-popup-action 'magit-dispatch-popup
      ?@ "Annex" 'magit-annex-popup))
   (t
    (magit-remove-popup-key 'magit-dispatch-popup :actions ?@)))
  (when (called-interactively-p 'any)
    (magit-refresh)))

;;;###autoload
(defun turn-on-magit-annex ()
  "Unconditionally turn on `magit-annex-mode'."
  (magit-annex-mode 1))

(provide 'magit-annex)

;; magit-annex.el ends here<|MERGE_RESOLUTION|>--- conflicted
+++ resolved
@@ -99,7 +99,6 @@
 
 ;;; Popups
 
-<<<<<<< HEAD
 (magit-define-popup magit-annex-popup
   "Popup console for git annex commands."
   'magit-popups
@@ -176,104 +175,6 @@
   :man-page "git-annex"
   :actions '((?! "Annex subcommand (from root)" magit-annex-command-topdir)
              (?: "Annex subcommand (from pwd)" magit-annex-command)))
-=======
-(defvar magit-annex-key-mode-group-dispatch
-  '(annex-dispatch
-    (man-page "git-annex")
-    (actions
-     ("a" "Add" magit-annex-add)
-     ("@" "Add" magit-annex-add)
-     ("A" "Add all" magit-annex-add-all)
-     ("f" "Action on file" magit-key-mode-popup-annex-file-action)
-     ("e" "Action on every file" magit-key-mode-popup-annex-all-action)
-     ("G" "Get all (auto)" magit-annex-get-all-auto)
-     ("y" "Sync" magit-key-mode-popup-annex-syncing)
-     ("m" "Merge" magit-annex-merge)
-     ("P" "Pushing" magit-key-mode-popup-annex-pushing)
-     (":" "Annex subcommand (from pwd)" magit-annex-command)
-     ("!" "Running" magit-key-mode-popup-annex-running))))
-(add-to-list 'magit-key-mode-groups magit-annex-key-mode-group-dispatch)
-(magit-key-mode-generate 'annex-dispatch)
-
-(define-key magit-mode-map "@" 'magit-key-mode-popup-annex-dispatch)
-(magit-key-mode-insert-action 'dispatch
-                              "@" "Annex" 'magit-key-mode-popup-annex-dispatch)
-
-(defvar magit-annex-key-mode-group-file-action
-  '(annex-file-action
-    (man-page "git-annex")
-    (actions
-     ("u" "Unlock file" magit-annex-unlock-file)
-     ("l" "Lock file" magit-annex-lock-file)
-     ("g" "Get file" magit-annex-get-file)
-     ("d" "Drop file" magit-annex-drop-file)
-     ("c" "Copy file" magit-annex-copy-file)
-     ("m" "Move file" magit-annex-move-file))
-    (switches
-     ("-f" "Fast" "--fast")
-     ("-F" "Force" "--force")
-     ("-a" "Auto" "--auto"))
-    (arguments
-     ("=t" "To remote" "--to=" magit-read-remote)
-     ("=f" "From remote" "--from=" magit-read-remote)
-     ("=n" "Number of copies" "--numcopies=" read-from-minibuffer))))
-(add-to-list 'magit-key-mode-groups magit-annex-key-mode-group-file-action)
-(magit-key-mode-generate 'annex-file-action)
-
-(defvar magit-annex-key-mode-group-all-action
-  '(annex-all-action
-    (man-page "git-annex")
-    (actions
-     ("g" "Get all" magit-annex-get-all)
-     ("d" "Drop all" magit-annex-drop-all)
-     ("c" "Copy all" magit-annex-copy-all)
-     ("m" "Move all" magit-annex-move-all))
-    (switches
-     ("-f" "Fast" "--fast")
-     ("-F" "Force" "--force")
-     ("-a" "Auto" "--auto"))
-    (arguments
-     ("=t" "To remote" "--to=" magit-read-remote)
-     ("=f" "From remote" "--from=" magit-read-remote)
-     ("=n" "Number of copies" "--numcopies=" read-from-minibuffer))))
-(add-to-list 'magit-key-mode-groups magit-annex-key-mode-group-all-action)
-(magit-key-mode-generate 'annex-all-action)
-
-(defvar magit-annex-key-mode-group-syncing
-  '(annex-syncing
-    (man-page "git-annex")
-    (actions
-     ("y" "Sync" magit-annex-sync)
-     ("r" "Sync remote" magit-annex-sync-remote))
-    (switches
-     ("-c" "Content" "--content")
-     ("-f" "Fast" "--fast")
-     ("-F" "Force" "--force"))))
-(add-to-list 'magit-key-mode-groups magit-annex-key-mode-group-syncing)
-(magit-key-mode-generate 'annex-syncing)
-
-(defvar magit-annex-key-mode-group-pushing
-  '(annex-pushing
-    (man-page "git-annex")
-    (actions
-     ("g" "Push git annex" magit-annex-push)
-     ("b" "Push current and git annex" magit-annex-push-both))
-    (switches
-     ("-f" "Force" "--force")
-     ("-d" "Dry run" "-n")
-     ("-u" "Set upstream" "-u"))))
-(add-to-list 'magit-key-mode-groups magit-annex-key-mode-group-pushing)
-(magit-key-mode-generate 'annex-pushing)
-
-(defvar magit-annex-key-mode-group-running
-  '(annex-running
-    (man-page "git-annex")
-    (actions
-     (":" "Annex subcommand (from pwd)" magit-annex-command)
-     ("!" "Annex subcommand (from root)" magit-annex-command-topdir))))
-(add-to-list 'magit-key-mode-groups magit-annex-key-mode-group-running)
-(magit-key-mode-generate 'annex-running)
->>>>>>> 9b30c959
 
  
